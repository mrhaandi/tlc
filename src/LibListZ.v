(**************************************************************************
* TLC: A library for Coq                                                  *
* Lists accessed with integers (not nat) and using LibBag typeclasses     *
**************************************************************************)

Set Implicit Arguments. 
Generalizable Variables A B.
Require Import LibTactics LibLogic LibOperation LibReflect
  LibProd LibNat LibInt LibOption LibWf.
Require Export LibList LibNat.
Require Import LibInt.
Require Export LibBag.

Open Local Scope comp_scope.


(* ********************************************************************** *)
(** * List operations using indices in Z *)

Section Zindices.
Variables A : Type.
Implicit Types x : A.
Implicit Types l : list A.
Implicit Types i : int.
Ltac auto_tilde ::= eauto with maths.


(* ---------------------------------------------------------------------- *)
(** * Definitions *)

(** Functions *)

Definition length (l:list A) := 
  (length l) : int.

Definition nth `{Inhab A} (i:int) (l:list A) :=
  If i < 0 then arbitrary else nth (abs i) l. 

Definition update (i:int) (v:A) (l:list A) :=
  If i < 0 then l else LibList.update (abs i) v l.

Definition make (n:int) (v:A) :=
  If n < 0 then arbitrary else make (abs n) v.

End Zindices.


(** Automation for [math], to unfold [length] *)

Lemma LibListZ_length_def : forall A (l:list A),
  length l = LibList.length l.
Proof using. auto. Qed.

Hint Rewrite LibListZ_length_def : rew_maths.

(* DEMO

  Lemma test1 : forall (L:list Z),
    length L >= 0.
  Proof. intros. math. Qed.

  Lemma test2 : forall (L:list Z) (s n:int),
    s <= n ->
    s = length L ->
    n >= 0.
  Proof. intros. math. Qed.
*)


(* ---------------------------------------------------------------------- *)
(** ** Typeclasses read & update operations, binds and index predicates *)

(** Note: we also define [card] as [length], but we use [length] everywhere
    in the specifications. *)

Definition card_impl A (l:list A) : nat :=
  LibList.length l. 
  (* todo: should it return a nat or an int? might change... *)

Definition read_impl `{Inhab A} (l:list A) (i:int) : A :=
  nth i l.

Definition update_impl A (l:list A) (i:int) (v:A) : list A :=
  update i v l.

Definition index_impl A (l:list A) (i:int) : Prop :=
  index (LibList.length l : int) i.


Instance card_inst : forall A, BagCard (list A).
 constructor. rapply (@card_impl A). Defined.
Instance read_inst : forall `{Inhab A}, BagRead int A (list A).
 constructor. rapply (@read_impl A H). Defined.
Instance update_inst : forall A, BagUpdate int A (list A).
  constructor. rapply (@update_impl A). Defined.
Instance index_inst : forall A, BagIndex int (list A).
  constructor. rapply (@index_impl A). Defined.

Global Opaque card_inst read_inst update_inst index_inst.

(* LATER
Definition binds_impl A (l:list A) (i:int) (v:A) : Prop := 
  index_impl l i /\ nth i l = v.
  (* deprecated:  ZNth i l v. *)
Instance binds_inst : forall A, BagBinds int A (list A).
  constructor. rapply (@binds_impl A). Defined.
Global Opaque binds_inst
*)

(* ---------------------------------------------------------------------- *)
(** * Properties of length *)

Section LengthProperties.
Variable A : Type.
Implicit Types l : list A.
Ltac auto_tilde ::= eauto with maths.

Lemma length_nonneg : forall A (L: list A), 0 <= length L.
Proof using. intros. unfold length. math. Qed.
Lemma length_nil : 
  length (@nil A) = 0.
Proof using. auto. Qed.
Lemma length_cons : forall x l,
  length (x::l) = 1 + length l.
Proof using. intros. unfold length. rew_length~. Qed.
Lemma length_app : forall l1 l2,
  length (l1 ++ l2) = length l1 + length l2.
Proof using. intros. unfold length. rew_length~. Qed.
Lemma length_last : forall x l,
  length (l & x) = 1 + length l.
Proof using. intros. unfold length. rew_length~. Qed.
Lemma length_zero_inv : forall l,
  length l = 0 -> l = nil.
Proof using. intros. unfolds length. applys~ LibList.length_zero_inv. Qed.
Lemma length_tail : forall l,
  l <> nil -> length (tail l) = length l - 1.
Proof using. induction l; intros; simpl; unfold length; rew_length. congruence. math. Qed.


End LengthProperties.

Hint Rewrite length_nil length_cons length_app
 length_last length_rev : rew_length.
Hint Rewrite length_nil length_cons length_app
 length_last length_rev : rew_list.


(* ---------------------------------------------------------------------- *)
(** * Properties of zmake *)

Section MakeProperties.
Transparent read_inst.

Lemma read_make : forall `{Inhab A} (i n:int) (v:A),
  index n i -> (make n v)[i] = v.
Proof using.
  introv N. rewrite int_index_def in N. unfold make, read_inst, read_impl, nth.
  case_if. math. simpl. case_if. math.
  applys nth_make. forwards: Zabs_nat_lt i n; try math.
Qed.

Lemma length_make : forall A (n:int) (v:A),
  n >= 0 ->
  length (make n v) = n :> int.
Proof using.
  introv N. unfold make. case_if. math.
  unfold length. rewrite LibList.length_make.
  rewrite~ abs_pos.
Qed.

End MakeProperties.


(* -------------------------------------------------------------------------- *)

(* Properties of [read]. *)

Section ReadProperties.
Transparent read_inst.

Context (A : Type) `{Inhab A}.

Lemma read_zero:
  forall x (xs : list A),
  (x :: xs)[0] = x.
Proof.
  intros. unfold read, read_inst, read_impl, nth.
  case_if; [ math | ]. reflexivity.
Qed.

Lemma read_succ:
  forall x (xs : list A) i,
  0 <= i < length xs ->
  (x :: xs)[i + 1] = xs[i].
Proof.
  intros. unfold read, read_inst, read_impl, nth, LibList.nth.
  do 2 (case_if; [ math | ]).
  change (i + 1) with (Z.succ i).
  rewrite Zabs2Nat.inj_succ by math.
  reflexivity.
Qed.

End ReadProperties.

(* ---------------------------------------------------------------------- *)
(* Extensional equality between two lists. *)

Lemma ext_eq:
  forall A `{Inhab A} (xs ys : list A),
  length xs = length ys ->
  (forall i, 0 <= i < length xs -> xs[i] = ys[i]) ->
  xs = ys.
Proof.
  induction xs; destruct ys; simpl; introv Heq Hread;
  try solve [ eauto | false ]. f_equal.
  (* The head. *)
  { specializes Hread 0.
    repeat rewrite read_zero in Hread.
    repeat rewrite length_cons in Hread.
    eapply Hread.
    forwards: length_nonneg xs. math. }
  (* The tail. *)
  { repeat rewrite length_cons in *.
    eapply IHxs. math. intros i Hi.
    specializes Hread (i + 1).
    do 2 rewrite read_succ in Hread by math.
    eapply Hread. math. }
Qed.

Lemma ext_eq_index:
  forall A `{Inhab A} (xs ys : list A),
  length xs = length ys ->
  (forall i, index xs i -> xs[i] = ys[i]) ->
  xs = ys.
Proof.
  eauto using ext_eq.
Qed.

(* ---------------------------------------------------------------------- *)
(** * Properties of update *)

Section UpdateProperties.
Transparent index_inst read_inst update_inst.

Lemma index_def : forall A (l:list A) i,
  index l i = index (length l : int) i.
Proof using. auto. Qed.

Lemma length_update : forall A (l:list A) (i:int) (v:A),
  length (l[i:=v]) = length l.
Proof using.
  intros. unfold update_inst, update_impl, length, update. simpl.
  case_if. math. rewrite~ length_update.
Qed.

Lemma index_update_eq : forall A (l:list A) i j (v:A),
  index (l[j:=v]) i = index l i.
Proof using. intros. rewrite index_def in *. rewrite~ length_update. Qed.

Lemma index_update : forall A (l:list A) i j (v:A),
  index l i -> index (l[j:=v]) i.
Proof using. intros. rewrite~ index_update_eq. Qed.

Lemma read_update_case : forall `{Inhab A} (l:list A) (i j:int) (v:A),
  index l j -> l[i:=v][j] = (If i = j then v else l[j]).
Proof using.
  introv. unfold index_inst, index_impl, update_inst, update_impl, update,
    read_inst, read_impl, nth. simpl. introv N. rewrite int_index_def in N.
  case_if. math.
  case_if. case_if. auto. case_if. 
    rewrite~ nth_update_eq. apply nat_int_lt. rewrite abs_pos; try math.
    rewrite~ nth_update_neq. apply nat_int_lt. rewrite abs_pos; try math.
      apply nat_int_neq. rewrite abs_pos; try math. rewrite abs_pos; try math.
Qed.

Lemma read_update_eq : forall `{Inhab A} (l:list A) (i:int) (v:A),
  index l i -> (l[i:=v])[i] = v.
Proof using. introv N. rewrite~ read_update_case. case_if~. Qed.

Lemma read_update_neq : forall `{Inhab A} (l:list A) (i j:int) (v:A),
  index l j -> (i <> j) -> (l[i:=v])[j] = l[j].
Proof using. introv N. rewrite~ read_update_case. case_if; auto_false~. Qed.

Lemma update_update_eq : forall `{Inhab A} (l:list A) (i:int) (v w:A),
  index l i -> l[i:=v][i:=w] = l[i:=w].
Proof using. 
  intros. eapply ext_eq_index; repeat rewrite length_update.
  { reflexivity. }
  intros j. 
  repeat rewrite index_update_eq.
  intros Hj.
  repeat rewrite read_update_case by eauto using index_update.
  case_if; reflexivity.
Qed.

Lemma update_update_neq : forall `{Inhab A} (l:list A) (i j:int) (v w:A),
  index l i -> index l j -> i <> j -> l[i:=v][j:=w] = l[j:=w][i:=v].
Proof using.
  intros. eapply ext_eq_index; repeat rewrite length_update.
  { reflexivity. }
  intros k.
  repeat rewrite index_update_eq.
  intros Hk.
  repeat rewrite read_update_case by eauto using index_update.
  repeat case_if; reflexivity.
Qed.

End UpdateProperties.


(* ---------------------------------------------------------------------- *)
(** * Normalization tactics *)

(** [rew_arr] is a light normalization tactic for array *)

(* TODO: rename to [rew_array_nocase] *) 
Hint Rewrite @read_make @length_make @length_update @read_update_eq 
  : rew_arr.

Tactic Notation "rew_arr" := 
  autorewrite with rew_arr.
Tactic Notation "rew_arr" "in" hyp(H) := 
  autorewrite with rew_arr in H.
Tactic Notation "rew_arr" "in" "*" := 
  autorewrite_in_star_patch ltac:(fun tt => autorewrite with rew_arr).
  (* autorewrite with rew_arr in *. *)

Tactic Notation "rew_arr" "~" :=
  rew_arr; auto_tilde.
Tactic Notation "rew_arr" "*" :=
  rew_arr; auto_star.
Tactic Notation "rew_arr" "~" "in" hyp(H) :=
  rew_arr in H; auto_tilde.
Tactic Notation "rew_arr" "*" "in" hyp(H) :=
  rew_arr in H; auto_star.
Tactic Notation "rew_arr" "~" "in" "*" :=
  rew_arr in *; auto_tilde.
Tactic Notation "rew_arr" "*" "in" "*" :=
  rew_arr in *; auto_star.

(** [rew_array] is a normalization tactic for array *)

Hint Rewrite @read_make @length_make @length_update @read_update_eq
  @read_update_case : rew_array.

Tactic Notation "rew_array" := 
  autorewrite with rew_array.
Tactic Notation "rew_array" "in" hyp(H) := 
  autorewrite with rew_array in H.
Tactic Notation "rew_array" "in" "*" := 
  autorewrite_in_star_patch ltac:(fun tt => autorewrite with rew_array).
  (* autorewrite with rew_array in *. *)

Tactic Notation "rew_array" "~" :=
  rew_array; auto_tilde.
Tactic Notation "rew_array" "*" :=
  rew_array; auto_star.
Tactic Notation "rew_array" "~" "in" hyp(H) :=
  rew_array in H; auto_tilde.
Tactic Notation "rew_array" "*" "in" hyp(H) :=
  rew_array in H; auto_star.
Tactic Notation "rew_array" "~" "in" "*" :=
  rew_array in *; auto_tilde.
Tactic Notation "rew_array" "*" "in" "*" :=
  rew_array in *; auto_star.

(* ---------------------------------------------------------------------- *)
(** * Valid index predicate *)

Section IndexProperties.
Transparent index_inst.

(* [index_def] : proven above *)

(* [index_update] : proven above *)

Lemma index_length_unfold : forall A (l:list A) i,
  index (length l : int) i -> index l i.
Proof using. introv H. rewrite* index_def. Qed.

Lemma index_length_eq : forall A (l:list A) (n:int) i,
  index n i -> n = length l -> index l i.
Proof using. intros. subst. rewrite~ index_def. Qed.

Lemma index_bounds : forall A (l:list A) i,
  index l i = (0 <= i < length l).
Proof using. auto. Qed. 

Lemma index_bounds_impl : forall A (l:list A) i,
  0 <= i < length l -> index l i.
Proof using. intros. rewrite~ index_bounds. Qed.

Lemma index_zmake : forall A n i (v:A),
  index n i -> index (make n v) i.
Proof using.
  introv H. rewrite index_def. rewrite int_index_def in H.
  rewrite~ length_make. math.
Qed.

End IndexProperties.


(* ---------------------------------------------------------------------- *)
(** * count *)

(* UNDER CONSTRUCTION *)

(* TODO: complete definitions and proofs, which are used by CFML/Dijstra *)

Require Import LibWf.

(* TODO: implement a non-decidable version of count *)

Axiom count : (* UNDER CONSTRUCTION *) 
  forall A (P:A->Prop) (l:list A), int.

(* currently not used
  Axiom count_make : forall A (f:A->Prop) n v,
    count f (make n v) = (If f v then n else 0).
*)

Axiom count_update : (* UNDER CONSTRUCTION *)
  forall `{Inhab A} (P:A->Prop) (l:list A) (i:int) v,
  index l i ->
  count P (l[i:=v]) = count P l
    - (If P (l[i]) then 1 else 0)
    + (If P v then 1 else 0).

Axiom count_bounds : (* UNDER CONSTRUCTION *)
  forall `{Inhab A} (l:list A) (P:A->Prop),
  0 <= count P l <= length l.

(** The following lemma is used to argue that the update to a sequence,
    when writing a value that satisfies [P] in place of one that did not
    satisfy [P], decreases the total number of values that satisfying 
    [P] in the sequence. *)

Lemma count_upto : forall `{Inhab A} (P:A->Prop) (l:list A) (n i:int) (v:A),
  ~ P (l[i]) -> P v -> index l i -> (length l <= n)%Z ->
  upto n (count P (l[i:=v])) (count P l).
Proof using.
  introv Ni Pv Hi Le. forwards K: (count_bounds (l[i:=v]) P). split.
  rewrite length_update in K. math.
  lets M: (@count_update A _). rewrite~ M. clear M. 
  do 2 (case_if; tryfalse). math.
Qed.



(* ---------------------------------------------------------------------- *)
(* LATER:

Lemma isTrue_eq_list : forall A {IA:Inhab A} (L1 L2:list A),
  len L1 = len L2 ->
  ((forall i, index (len L1) i -> L1[i] = L2[i]) ->
  (L1 = L2)).

*)





(* ********************************************************************** *)
(** * DEPRECATED -- List predicates using indices in Z *)

Section ZindicesOld.
Variables A : Type.
Implicit Types x : A.
Implicit Types l : list A.
Implicit Types i : int.
Ltac auto_tilde ::= eauto with maths.

(* ---------------------------------------------------------------------- *)
(** * DEPRECATED *)

(** Predicates *)

Definition ZInbound i l := 
  0 <= i /\ i < length l.

Definition ZNth i l x := 
  Nth (abs i) l x /\ 0 <= i.

Definition ZUpdate i x l l' :=
  Update (abs i) x l l' /\ 0 <= i.


(* ---------------------------------------------------------------------- *)
(** * DEPRECATED -- Znth *)

Lemma ZNth_here : forall i x l,
  i = 0 -> ZNth i (x::l) x.
Proof using. intros. subst. split~. constructor. Qed. 

Lemma ZNth_zero : forall x l,
  ZNth 0 (x::l) x.
Proof using. intros. apply~ ZNth_here. Qed.

Lemma ZNth_next : forall i j x y l,
  ZNth j l x -> i = j+1 -> ZNth i (y::l) x.
Proof using.
  introv [H P] M. subst. split~.
  applys_eq* Nth_next 3. rew_abs_pos~. 
Qed.
 
Lemma ZNth_app_l : forall i x l1 l2,
  ZNth i l1 x -> ZNth i (l1 ++ l2) x.
Proof using. introv [H P]. split~. apply~ Nth_app_l. Qed.

Lemma ZNth_app_r : forall i j x l1 l2,
  ZNth j l2 x -> i = j + length l1 -> ZNth i (l1 ++ l2) x.
Proof using.
  introv [H P]. unfold length. split~. subst. 
  apply* Nth_app_r. rew_abs_pos~. 
Qed.

Lemma ZNth_nil_inv : forall i x,
  ZNth i nil x -> False.
Proof using. introv [H P]. apply* Nth_nil_inv. Qed.

Lemma ZNth_cons_inv : forall i x l,
  ZNth i l x -> 
     (exists q, l = x::q /\ i = 0)
  \/ (exists y q j, l = y::q /\ ZNth j q x /\ i = j+1).
Proof using.
  introv [H P]. forwards~: (@abs_pos i).
  destruct (Nth_cons_inv H); unpack.
  left. exists___. split~. 
  right. exists___. splits~.
   split. rewrite* abs_pos_nat. math.
   math.
Qed.

Lemma ZNth_inbound : forall i l,
   ZInbound i l -> exists x, ZNth i l x.
Proof using.
  introv [P U]. unfolds length. gen_eq n: (abs i). 
  gen i l. induction n; intros; 
    forwards~: (@abs_pos i); destruct l; rew_length in U; try math.
  math_rewrite (i = 0). exists __. split~. constructor.
  forwards~ [x [M P']]: (>> IHn (i-1) l).
    forwards~: (@abs_spos i).
    exists x. split~. rewrite~ (@abs_spos i). constructor~.
Qed.


(* ---------------------------------------------------------------------- *)
(** * DEPRECATED -- ZInbound *)

Lemma ZInbound_zero : forall x l,
  ZInbound 0 (x::l).
Proof using. split; unfold length; rew_list~. Qed. 

Lemma ZInbound_zero_not_nil : forall x l,
  l <> nil -> ZInbound 0 l.
Proof using.
  intros. split~. unfold length.
  destruct l; tryfalse. rew_list~. 
Qed.

Lemma ZInbound_cons : forall i j x l,
  ZInbound j l -> j = i-1 -> ZInbound i (x::l).
Proof using. introv [P U] H. split; rew_list~. Qed. 

Lemma ZInbound_nil_inv : forall i,
  ZInbound i nil -> False.
Proof using. introv [P U]. rew_list in U. math. Qed.

Lemma ZInbound_cons_inv : forall i x l,
  ZInbound i (x::l) -> i = 0 \/ (i <> 0 /\ ZInbound (i-1) l).
Proof using.
  introv [P U]. rew_length in U. tests: (i = 0).
    left~.
    right~. split. math. split~.
Qed.

Lemma ZInbound_cons_pos_inv : forall i x l,
  ZInbound i (x::l) -> i <> 0 -> ZInbound (i-1) l.
Proof using.
  introv H P. destruct* (ZInbound_cons_inv H).
Qed.

Lemma ZInbound_one_pos_inv : forall i x,
  ZInbound i (x::nil) -> i <> 0 -> False.
Proof using.
  intros. eapply ZInbound_nil_inv. apply* ZInbound_cons_pos_inv.
Qed.

Lemma ZInbound_app_l_inv : forall i l1 l2,
  ZInbound i (l1++l2) -> i < length l1 -> ZInbound i l1.
Proof using. introv [P U] H. split~. Qed. 

Lemma ZInbound_app_r_inv : forall i j l1 l2,
  ZInbound j (l1++l2) -> j = length l1 + i -> i >= 0 -> ZInbound i l2.
Proof using. introv [P U] R H. rew_length in U. split~. Qed.


(* ---------------------------------------------------------------------- *)
(** * DEPRECATED -- ZUpdate *)

Lemma ZUpdate_here : forall x y l,
  ZUpdate 0 x (y::l) (x::l).
Proof using. split~. apply Update_here. Qed.

Lemma ZUpdate_cons : forall i j x y l l',
  ZUpdate j x l l' -> i = j+1 -> ZUpdate i x (y::l) (y::l').
Proof using.
  introv [U P] H. split~. applys_eq~ Update_cons 4.
  subst. rew_abs_pos~.
Qed.  

Lemma ZUpdate_app_l : forall i x l1 l1' l2,
  ZUpdate i x l1 l1' -> ZUpdate i x (l1++l2) (l1'++l2).
Proof using. introv [U P]. split~. apply~ Update_app_l. Qed.

Lemma ZUpdate_app_r : forall i j x l1 l2 l2',
  ZUpdate j x l2 l2' -> i = j + length l1 -> ZUpdate i x (l1++l2) (l1++l2').
Proof using.
  introv [U P] H. unfolds length. split~. apply~ Update_app_r. 
  subst. rew_abs_pos~.
Qed.

Lemma ZUpdate_not_nil : forall i x l1 l2,
  ZUpdate i x l1 l2 -> l2 <> nil.
Proof using. introv [U P]. apply~ Update_not_nil. Qed.

Lemma ZUpdate_length : forall i x l l',
  ZUpdate i x l l' -> length l = length l'.
Proof using.
  introv [U P]. unfolds length.
  forwards~: Update_length. 
Qed. 


End ZindicesOld.

(* -------------------------------------------------------------------------- *)

(* Prefixes of lists. *)

Section Prefix.

Variable A : Type.

Definition prefix (ys xs : list A) :=
  exists zs, ys ++ zs = xs.

Lemma le_implies_ge: forall x y, x <= y -> y >= x.
Proof. math. Qed.

Local Hint Resolve le_implies_ge length_nonneg.

Lemma prefix_read:
  forall `{Inhab A} ys xs y,
  prefix (ys & y) xs ->
  y = xs[length ys].
Proof using.
  intros.
  change (xs[length ys]) with (nth (length ys) xs).
  unfold nth. case_if as Hop; [ | clear Hop ].
  { false. forwards: length_nonneg ys. math. }
  unfold LibList.nth.
  generalize dependent xs.
  generalize dependent ys. unfold prefix.
  induction ys; intros xs [ zs ? ]; rew_list in *.
  (* Base case. *)
  { change (abs 0) with (0%nat).
    subst xs. reflexivity. }
  (* Inductive case. *)
  { rewrite abs_plus by first [ math | eauto ].
    change (abs 1) with (1%nat).
    destruct xs as [ | x xs ]; [ congruence | ].
    simpl. eapply IHys. exists zs. rew_list. congruence. }
Qed.

Lemma prefix_length:
  forall ys xs,
  prefix ys xs ->
  length ys <= length xs.
Proof using.
  intros ys xs [ zs ? ]. subst xs. rew_list.
  assert (length zs >= 0). { eauto. }
  math.
Qed.

Lemma prefix_snoc_length:
  forall ys y xs,
  prefix (ys & y) xs ->
  length ys < length xs.
Proof using.
  intros ys y xs [ zs ? ]. subst xs. rew_list.
  assert (length zs >= 0). { eauto. }
  math.
Qed.

<<<<<<< HEAD
Lemma prefix_nil:
  forall xs,
  prefix nil xs.
Proof using.
  intros. exists xs. eapply app_nil_l.
Qed.

Lemma prefix_reflexive:
  forall xs,
  prefix xs xs.
Proof using.
  intros. exists (@nil A). eapply app_nil_r.
Qed.

Lemma prefix_transitive:
  forall xs ys zs,
  prefix xs ys ->
  prefix ys zs ->
  prefix xs zs.
Proof using.
  introv [ xs' ? ] [ ys' ? ].
  subst. rew_list. unfold prefix. eauto.
Qed.

Lemma prove_prefix_snoc:
  forall x xs ys zs,
  xs ++ x :: ys = zs ->
  prefix (xs & x) zs.
Proof using.
  intros. exists ys. rew_list. eauto.
Qed.

Lemma use_prefix_cons:
  forall x xs ys,
  prefix (x :: xs) ys ->
  exists ys', ys = x :: ys'.
Proof using.
  introv [ slack ? ]. rew_list in *. exists (xs ++ slack). eauto.
Qed.

Lemma use_prefix_snoc:
  forall x xs ys,
  prefix (xs & x) ys ->
  prefix xs ys.
Proof using.
  introv [ zs ? ]. exists (x :: zs). rew_list in *. eauto.
Qed.

Lemma eliminate_common_prefix:
  forall xs ys zs,
  prefix (xs ++ ys) (xs ++ zs) ->
  prefix ys zs.
Proof using.
  introv [ slack ? ]. exists slack.
  rew_list in *.
  eauto using app_cancel_l.
Qed.

End Prefix.

Hint Resolve prefix_nil prefix_reflexive prove_prefix_snoc use_prefix_snoc : prefix.
=======
Lemma prefix_last :
  forall ys y xs,
  prefix (ys & y) xs ->
  prefix ys xs.
Proof.
  intros.
  unfold prefix in *.
  destruct H.
  exists (y :: x).
  rewrite~ <- app_last_sym.
Qed.

End Prefix.
>>>>>>> 779a4692
<|MERGE_RESOLUTION|>--- conflicted
+++ resolved
@@ -694,7 +694,6 @@
   math.
 Qed.
 
-<<<<<<< HEAD
 Lemma prefix_nil:
   forall xs,
   prefix nil xs.
@@ -735,7 +734,7 @@
   introv [ slack ? ]. rew_list in *. exists (xs ++ slack). eauto.
 Qed.
 
-Lemma use_prefix_snoc:
+Lemma prefix_last: (* TEMPORARY should be: use_prefix_snoc *)
   forall x xs ys,
   prefix (xs & x) ys ->
   prefix xs ys.
@@ -755,19 +754,4 @@
 
 End Prefix.
 
-Hint Resolve prefix_nil prefix_reflexive prove_prefix_snoc use_prefix_snoc : prefix.
-=======
-Lemma prefix_last :
-  forall ys y xs,
-  prefix (ys & y) xs ->
-  prefix ys xs.
-Proof.
-  intros.
-  unfold prefix in *.
-  destruct H.
-  exists (y :: x).
-  rewrite~ <- app_last_sym.
-Qed.
-
-End Prefix.
->>>>>>> 779a4692
+Hint Resolve prefix_nil prefix_reflexive prove_prefix_snoc prefix_last : prefix.
