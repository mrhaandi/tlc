--- conflicted
+++ resolved
@@ -249,18 +249,14 @@
   x \indom (\{} : map A B) ->
   False.
 Proof using.
-<<<<<<< HEAD
-  intros. rewrite dom_empty in *. eapply in_empty; eauto with typeclass_instances.
-=======
-  (* TODO CLEAN UP *)
+  introv M. rewrite dom_empty in *. applys @in_empty M; typeclass. 
+Qed.
+
+(* TODO CLEAN UP after migration *)
   (* old proof:
   intros. rewrite dom_empty in *. eapply in_empty; typeclasses eauto with typeclass_instances. *)
-  (* new proof: *)
-  introv M. rewrite dom_empty in *. eapply @in_empty. 2: eapply M. typeclasses eauto with typeclass_instances. 
-  (* proof for TLC 
-  introv M. rewrite dom_empty in *. applys @in_empty M; typeclass. *)
->>>>>>> 32fe2847
-Qed.
+  (* new proof:
+  introv M. rewrite dom_empty in *. eapply @in_empty. 2: eapply M. typeclasses eauto with typeclass_instances. *)
 
 
 (* ---------------------------------------------------------------------- *)
